# DUCT Explorer
This repository is part of the Cooling Singapore 2.0 project which ended in August 2024. 
The repository is deprecated and will no longer be maintained. For further information please contact 
*contact-dtlab@sec.ethz.ch.*

## Directory Structure
DUCT Explorer is organised into two main components, reflecting its directory structure:
- `server`: contains the Python code and related resources for the DUCT Explorer REST Server.
- `client`: contains the JavaScript code and related resources for the DUCT Explorer Client.

In addition to `server` and `client`, there is an additional folder:
- `bdp`: contains data for a Base Data Package (BDP) of Singapore. Refer to the documentation in `server` for instructions how to manage BDPs.

## Overview
From a high-level point of view the DUCT Explorer is based on the following stack:
- SaaS node instance (see [SaaS Middleware](https://github.com/cooling-singapore/saas-middleware) 
  for details). A SaaS node is part of the backend and is responsible for simulation execution and
  management of data objects.
- Explorer REST server (found in `server`). An instance of the REST server is part of the
  backend and provides a REST API that can be utilised by the Explorer client. The Explorer  
  REST server interacts with the SaaS node instance to trigger simulations upon demand.
- Explorer client (found in `client`). A client/server web-application, representing
  the frontend, i.e., the browser-based DUCT Explorer application.


## Install
In order to install the DUCT Explorer, the following needs to be installed and 
started.
- [SaaS Middleware](https://github.com/cooling-singapore/saas-middleware). At least
  one instance of a SaaS node needs to be setup in order for the Explorer to work.
  Ideally, this is a full node, i.e., a SaaS node that provides RTI (runtime
  infrastructure) and DOR (data object repository) services.
- [Explorer REST Server](server/README.md). The Explorer REST Server needs to be installed
  and started. It requires a SaaS node instance in order to work. The `explorer` CLI
  should be used to create user accounts and to create a BDP as well.
- [Explorer Client](client/README.md). The Explorer Client needs to be installed and
  started. It requires an Explorer REST Server in order to function.

For detailed install and usage instructions, refer to the relevant sections in the
[server](server/README.md) and [client](client/README.md) documentation.

## Setup System Services
The following describes an example setup for a Ubuntu 22.04 environment. Note that
this example is for general guidance only and not suitable for production 
environments. It is assumed that a Ubuntu 22.04 is used and a storage partition is 
available and mounted to `/mnt/storage/`. Furthermore, this example setup uses a
single SaaS full node (with both, storage and execution, capabilities). A more 
sophisticated setup may have multiple nodes and distinguish between execution and 
storage nodes.

### Create service file for SaaS Middleware node at 
`/etc/systemd/system/saas_node.service` with the following content:
```
[Unit]
Description=saas_node
After=network.target

[Service]
Type=simple
User=ubuntu
Restart=always
RestartSec=5
Environment="VENV_PATH=/mnt/storage/venv-saas"
Environment="KEYSTORE=/mnt/storage/.keystore/"
Environment="KEYSTORE_ID=apo9c5mpj6y5muycm8c1uashzehf55jx9ortn26v9aabmmefljxvycicix4la70g"
Environment="PASSWORD_FILE=/mnt/storage/password.saas_node"
Environment="LOG_PATH=/mnt/storage/log.0"
Environment="DATASTORE=/mnt/storage/.datastore-saas"
Environment="REST_ADDRESS=10.8.0.1:5001"
Environment="P2P_ADDRESS=10.8.0.1:4001"
Environment="BOOT_ADDRESS=10.8.0.1:4001"
ExecStart=/bin/bash -c 'source ${VENV_PATH}/bin/activate && saas-node --keystore ${KEYSTORE} --keystore-id ${KEYSTORE_ID} --password $(cat ${PASSWORD_FILE}) --log-path ${LOG_PATH} run --datastore ${DATASTORE} --rest-address ${REST_ADDRESS} --p2p-address ${P2P_ADDRESS} --boot-node ${BOOT_ADDRESS} --type full'

[Install]
WantedBy=multi-user.target
```

### Create service file for Explorer server at 
`/etc/systemd/system/explorer_server.service` with the following content:
```
[Unit]
Description=explorer_server
After=network.target

[Service]
Type=simple
User=ubuntu
Restart=always
RestartSec=5
Environment="VENV_PATH=/mnt/storage/venv-explorer"
Environment="DATASTORE=/mnt/storage/.datastore-explorer"
Environment="KEYSTORE=/mnt/storage/.keystore"
Environment="KEYSTORE_ID=apo9c5mpj6y5muycm8c1uashzehf55jx9ortn26v9aabmmefljxvycicix4la70g"
Environment="PASSWORD_FILE=/mnt/storage/password.explorer_server"
Environment="LOG_PATH=/mnt/storage/log.explorer"
Environment="USERSTORE=/mnt/storage/.userstore"
Environment="BDP_PATH=/mnt/storage/.bdpstore"
Environment="SECRET=tTwOhaXu9MnkyDebb1rncyFw47mmdg1M"
Environment="SERVER_ADDRESS=10.8.0.1:5021"
Environment="NODE_ADDRESS=10.8.0.1:5001"
ExecStart=/bin/bash -c 'source ${VENV_PATH}/bin/activate && explorer --datastore ${DATASTORE} --keystore ${KEYSTORE} --keystore-id ${KEYSTORE_ID} --password $(cat ${PASSWORD_FILE}) --log-path ${LOG_PATH} --log-level INFO service --userstore ${USERSTORE} --bdp_directory ${BDP_PATH} --secret_key ${SECRET} --server_address ${SERVER_ADDRESS} --node_address ${NODE_ADDRESS}'

[Install]
WantedBy=multi-user.target
```

### Create service file for Explorer client at 
`/etc/systemd/system/explorer_client.service` with the following content:
```
[Unit]
Description=explorer_client
After=network.target

[Service]
Type=simple
User=ubuntu
Restart=always
RestartSec=5
Environment="WORKSPACE=/mnt/storage/duct-explorer/client"
Environment="CLIENT_ADDRESS=10.8.0.1"
ExecStart=/bin/bash -c 'cd ${WORKSPACE} && yarn nx serve --host=${CLIENT_ADDRESS}'

[Install]
WantedBy=multi-user.target
```

Ensure the environment variables are set appropriately. You will have to modify
the sample values according to your installation and environment.
<<<<<<< HEAD
- `VENV_PATH`: Path to Python virtual environment
- `KEYSTORE`: Path to the keystore containing identities recognised by the SaaS node
- `KEYSTORE_ID`: Identity of the keystore that the node will use
- `PASSWORD_FILE`: Path to the file where passwords is stored
- `LOG_PATH`: Path to the file where logs are stored
=======

**SaaS Middleware environment variables**
- `VENV_PATH`: Virtual environment path of the SaaS node
- `KEYSTORE`: Path to the keystore containing identities recognized by the SaaS node
- `KEYSTORE_ID`: Identity of the keystore that the node will use
- `PASSWORD_FILE`: Path to the file where passwords should be stored
- `LOG_PATH`: Path to the file where SaaS logs are stored
>>>>>>> 7570faab
- `DATASTORE`: Path to the directory for storing all SaaS-related data

**Explorer server environment variables**
- `VENV_PATH`: Virtual environment path of the Explorer server
- `DATASTORE`: Path to the directory for storing all Explorer server related data
- `KEYSTORE`: Path to the keystore containing identities recognized by the SaaS node
- `KEYSTORE_ID`: Identity of the keystore that the node will use
- `PASSWORD_FILE`: Path to the file where passwords should be stored
- `LOG_PATH`: Path to the file where Explorer logs are stored
- `USERSTORE`: Path to the location where Explorer users are created
- `BDP_PATH`: Path to the location where BDPs are created
- `SECRET`: The secret key for JWT token generation

Reload systemd, enable and start the services:
```shell
sudo systemctl daemon-reload
sudo systemctl enable saas_node.service
sudo systemctl enable explorer_server.service
sudo systemctl enable explorer_client.service
sudo systemctl restart saas_node.service
sudo systemctl restart explorer_server.service
sudo systemctl restart explorer_client.service
```

Check the status of the services:
```shell
sudo systemctl status saas_node.service
sudo systemctl status explorer_server.service
sudo systemctl status explorer_client.service
```

Check the logs of the services:
```shell
sudo journalctl -u saas_node.service
sudo journalctl -u explorer_server.service
sudo journalctl -u explorer_client.service
```

## Deploy DUCT Federation of Models Processors
Analysis types will appear in the Explorer application only after deploying the required processors. Follow the steps below to deploy processors:

The Runtime Infrastructure (RTI) module executes jobs using deployed processors. These jobs consume input data (from a DOR as data objects or JSON) and produce output data (stored in a DOR). The processor descriptor specifies the required input and generated output.

To deploy a processor, add a Git Processor Pointer (GPP) to a DOR in the same domain. Use the CLI to specify the repository and commit ID (default: latest on Main/Master), search for processors, and select one interactively.

The following example shows how to interactively add a GPP:

```shell
saas-cli dor --address 127.0.0.1:5001 add-gpp 

? Select the keystore: foo bar/foo.bar@email.com/i6vmw1hffcsf5pg6dlc4ofxl1s95czqs6uuqg8mf9hz32qdei4b8gmwu4eivtm3t
? Enter password: ***
? Enter the URL of the Github repository: https://github.com/cooling-singapore/duct-fom
? Analyse repository at https://github.com/cooling-singapore/duct-fom to help with missing arguments? Yes
Cloning repository 'duct-fom' to '/home/ubuntu/.temp/duct-fom'...Done
Determining default commit id...Done: c28310bdf8079528fae824cca45fcb4e64a7dc55
? Enter commit id: c28310bdf8079528fae824cca45fcb4e64a7dc55
Checkout commit id c28310bdf8079528fae824cca45fcb4e64a7dc55...Done
Searching for processor descriptors...Done: found 9 descriptors.
Analysing descriptor file '/home/ubuntu/.temp/duct-fom/ucm-mva/proc_uwc/descriptor.json'...Done
Analysing descriptor file '/home/ubuntu/.temp/duct-fom/ucm-mva/proc_uvp/descriptor.json'...Done
Analysing descriptor file '/home/ubuntu/.temp/duct-fom/bem-cea/proc_bee/descriptor.json'...Done
Analysing descriptor file '/home/ubuntu/.temp/duct-fom/bem-cea/proc_gen/descriptor.json'...Done
Analysing descriptor file '/home/ubuntu/.temp/duct-fom/bem-cea/proc_dcn/descriptor.json'...Done
Analysing descriptor file '/home/ubuntu/.temp/duct-fom/ucm-palm/proc_prep/descriptor.json'...Done
Analysing descriptor file '/home/ubuntu/.temp/duct-fom/ucm-palm/proc_sim/descriptor.json'...Done
Analysing descriptor file '/home/ubuntu/.temp/duct-fom/ucm-wrf/proc_prep/descriptor.json'...Done
Analysing descriptor file '/home/ubuntu/.temp/duct-fom/ucm-wrf/proc_sim/descriptor.json'...Done
? Select a processor: 
  ucm-mva-uwc in ucm-mva/proc_uwc
  ucm-mva-uvp in ucm-mva/proc_uvp
  bem-cea-bee in bem-cea/proc_bee
  bem-cea-gen in bem-cea/proc_gen
  bem-cea-dcn in bem-cea/proc_dcn
  ucm-palm-prep in ucm-palm/proc_prep
  ucm-palm-sim in ucm-palm/proc_sim
  ucm-wrf-prep in ucm-wrf/proc_prep
  ucm-wrf-sim in ucm-wrf/proc_sim

```
From the list of available processors, select the one you want to deploy. Following example has selected the 'ucm-mva/proc_uwc'

```
? Select a processor: ucm-mva-uwc in ucm-mva/proc_uwc
Load processor descriptor at 'ucm-mva/proc_uwc'...Done
? Select the configuration profile: gce-ubuntu-22.04
GPP Data object added: {
    "obj_id": "c4fde0e2b87c7423cfff0479bbd72912ba8ab841c343a2fa152a02478e7cf6df",
    "c_hash": "c4fde0e2b87c7423cfff0479bbd72912ba8ab841c343a2fa152a02478e7cf6df",
    "data_type": "GitProcessorPointer",
    "data_format": "json",
    "created": {
        "timestamp": 1737692288480,
        "creators_iid": [
            "apo9c5mpj6y5muycm8c1uashzehf55jx9ortn26v9aabmmefljxvycicix4la70g"
        ]
    },
    "owner_iid": "apo9c5mpj6y5muycm8c1uashzehf55jx9ortn26v9aabmmefljxvycicix4la70g",
    "access_restricted": false,
    "access": [
        "apo9c5mpj6y5muycm8c1uashzehf55jx9ortn26v9aabmmefljxvycicix4la70g"
    ],
    "tags": {},
    "last_accessed": 1737692288480,
    "custodian": {
        "identity": {
            "id": "apo9c5mpj6y5muycm8c1uashzehf55jx9ortn26v9aabmmefljxvycicix4la70g",
            "name": "dtl user",
            "email": "dtl-user@duct.sg",
            "s_public_key": "MHYwEAYHKoZIzj0CAQYFK4EEACIDYgAEdOFLO7iQxIoZBWEt+zVPKm780vHI4QTayprbGYAkPMw5nEJt2GzkFCPD+ewqwTOn5pqR2hdaAN7BzWNWNh4BlDNWgR7SR0JpyZPzh+lNFNJUaeASx/fh+3CuSG3vN5Dd",
            "e_public_key": "MIICIjANBgkqhkiG9w0BAQEFAAOCAg8AMIICCgKCAgEArIt4l/yfzOMwevPMAKzkGK1mBpAbWmYB7i4+H+3tkNa1gTQL3eJ1mHIx89jUHsChiRlzJghnXszmF0Wm3iiLJWqimFQOnPXoKIhMjf1KSwkGnwU060wcTwxCqp71cJ4miAj2GRT63IF/B6Nj2zVtJ7iPLlGTMjvVBBiUOxWGhQzMlapplXSsAAabHvWFbmQ4LjJrh91H71rDW9btSoCGbFVqttskd/xISh4ivMUhIgjLu+LTxBdouj8VBKvBeS/xJq+PX+fID+Elhm/C2oa3HTMMlN2CpvWTAQKNM33kOGm10dO1DarmUuWOUjpIjtSMyYlzs5QnXYSL5RjQ4sGcdOWLded5VvapFj+NQ0CLUGYe+e2rivkRtj84o5kRV6aX7ZvQa5pM1ro324MubpYl9tUrWlhKqGoP13tWsfbMVbN4+rMjLdVm5gdY8/qa1VK5cAPfLrz4fVVmTwdMgIyUE6yLEvQ87wt2jdudniD5yLZ4VT6SJWzf/mk2wRciXhESPdFLrEgvDkftCOcHQt0iN3mBDGKZJEZiR1dKrqA+IZz2+9wTSrywRwCERJnc25Xx4SceQ4MlBi3Q7cSITHpNmUKAaNyDmmEwoSaCaebddDW9JtNdPkxT4HLRJT8dEurNK2S4zyw49EVBigrrNQiLMUZ3hMYvfQBhothS5ercoOcCAwEAAQ==",
            "nonce": 1,
            "signature": "3066023100ee759ae4e93d41b3bbcf48aef1133def2f0f801b15f2cda7f2302e40ecb15c8ec05f459ef83e6058dfad821c465457c6023100acdff6c62b0246f7925bd66df6101cb7273110028ed54834da7b9ddf681e082067a173f07d659eb35f6581a64994fa9c",
            "last_seen": null
        },
        "last_seen": 1737703040721,
        "dor_service": true,
        "rti_service": true,
        "p2p_address": [
            "10.8.0.1",
            4001
        ],
        "rest_address": [
            "10.8.0.1",
            5001
        ],
        "retain_job_history": false,
        "strict_deployment": true,
        "job_concurrency": true
    },
    "gpp": {
        "source": "https://github.com/cooling-singapore/duct-fom",
        "commit_id": "c28310bdf8079528fae824cca45fcb4e64a7dc55",
        "proc_path": "ucm-mva/proc_uwc",
        "proc_config": "gce-ubuntu-22.04",
        "proc_descriptor": {
            "name": "ucm-mva-uwc",
            "input": [
                {
                    "name": "parameters",
                    "data_type": "UCMMVA.UWCParameters",
                    "data_format": "json",
                    "data_schema": {
                        "type": "object",
                        "title": "UCM-MVA-UWC Parameters",
                        "properties": {
                            "bounding_box": {
                                "type": "object",
                                "title": "Bounds",
                                "description": "Default bounds is Singapore.",
                                "properties": {
                                    "west": {
                                        "type": "number",
                                        "title": "West (in degrees longitude)",
                                        "default": 103.55161
                                    },
                                    "east": {
                                        "type": "number",
                                        "title": "East (in degrees longitude)",
                                        "default": 104.14966
                                    },
                                    "north": {
                                        "type": "number",
                                        "title": "North (in degrees latitude)",
                                        "default": 1.53428
                                    },
                                    "south": {
                                        "type": "number",
                                        "title": "South (in degrees latitude)",
                                        "default": 1.19921
                                    }
                                },
                                "required": [
                                    "west",
                                    "east",
                                    "north",
                                    "south"
                                ]
                            },
                            "resolution": {
                                "type": "integer",
                                "title": "Resolution",
                                "default": 300
                            }
                        },
                        "required": [
                            "bounding_box",
                            "resolution"
                        ]
                    }
                },
                {
                    "name": "building-footprints",
                    "data_type": "DUCT.GeoVectorData",
                    "data_format": "geojson",
                    "data_schema": null
                },
                {
                    "name": "land-mask",
                    "data_type": "DUCT.GeoVectorData",
                    "data_format": "geojson",
                    "data_schema": null
                }
            ],
            "output": [
                {
                    "name": "wind-corridors-ns",
                    "data_type": "DUCT.GeoRasterData",
                    "data_format": "tiff",
                    "data_schema": null
                },
                {
                    "name": "wind-corridors-ew",
                    "data_type": "DUCT.GeoRasterData",
                    "data_format": "tiff",
                    "data_schema": null
                },
                {
                    "name": "wind-corridors-nwse",
                    "data_type": "DUCT.GeoRasterData",
                    "data_format": "tiff",
                    "data_schema": null
                },
                {
                    "name": "wind-corridors-nesw",
                    "data_type": "DUCT.GeoRasterData",
                    "data_format": "tiff",
                    "data_schema": null
                },
                {
                    "name": "building-footprints",
                    "data_type": "DUCT.GeoRasterData",
                    "data_format": "tiff",
                    "data_schema": null
                },
                {
                    "name": "land-mask",
                    "data_type": "DUCT.GeoRasterData",
                    "data_format": "tiff",
                    "data_schema": null
                }
            ],
            "configurations": [
                "gce-ubuntu-22.04"
            ]
        }
    }
}
```

Once the GPP is in a DOR, the RTI can deploy the processor locally or remotely, requiring an SSH profile for remote deployment.

Example:

```shell
saas-cli rti --address 127.0.0.1:5001 proc deploy
? Select the keystore: foo bar/foo.bar@email.com/i6vmw1hffcsf5pg6dlc4ofxl1s95czqs6uuqg8mf9hz32qdei4b8gmwu4eivtm3t
? Enter password: ***
? Select the processor you would like to deploy: c4fde0e2b87c7423cfff0479bbd72912ba8ab841c343a2fa152a02478e7cf6df [ucm-mva-uwc] gce-ubuntu-22.04:c28310bdf8079528f
ae824cca45fcb4e64a7dc55
? Use an SSH profile for deployment? No
Deploying processor c4fde0e2b87c7423cfff0479bbd72912ba8ab841c343a2fa152a02478e7cf6df...Done
```

To view the processor status:

```shell
saas-cli rti proc status
? Enter the nodes REST address: 127.0.0.1:5001
Found 3 processor(s) deployed at 127.0.0.1:5001:
262fc18eae6b07fbdd5d61c574f09b2f69496881559a8eba2ac850170c5a653c:example-processor [OPERATIONAL] pending=(none) active=(none)
c4fde0e2b87c7423cfff0479bbd72912ba8ab841c343a2fa152a02478e7cf6df:ucm-mva-uwc [OPERATIONAL] pending=(none) active=(none)
ae8b7451c3a12c0b839cdcd35891ea90b0dc8abe31093617cebb5e4d3613674b:ucm-mva-uvp [OPERATIONAL] pending=(none) active=(none)
```

For a list of all arguments, use:
```shell
saas-cli rti proc --help
```<|MERGE_RESOLUTION|>--- conflicted
+++ resolved
@@ -126,25 +126,17 @@
 
 Ensure the environment variables are set appropriately. You will have to modify
 the sample values according to your installation and environment.
-<<<<<<< HEAD
-- `VENV_PATH`: Path to Python virtual environment
-- `KEYSTORE`: Path to the keystore containing identities recognised by the SaaS node
-- `KEYSTORE_ID`: Identity of the keystore that the node will use
-- `PASSWORD_FILE`: Path to the file where passwords is stored
-- `LOG_PATH`: Path to the file where logs are stored
-=======
 
 **SaaS Middleware environment variables**
-- `VENV_PATH`: Virtual environment path of the SaaS node
+- `VENV_PATH`: Path to Python virtual environment of SaaS node
 - `KEYSTORE`: Path to the keystore containing identities recognized by the SaaS node
 - `KEYSTORE_ID`: Identity of the keystore that the node will use
 - `PASSWORD_FILE`: Path to the file where passwords should be stored
 - `LOG_PATH`: Path to the file where SaaS logs are stored
->>>>>>> 7570faab
 - `DATASTORE`: Path to the directory for storing all SaaS-related data
 
 **Explorer server environment variables**
-- `VENV_PATH`: Virtual environment path of the Explorer server
+- `VENV_PATH`: Path to Python virtual environment of Explorer
 - `DATASTORE`: Path to the directory for storing all Explorer server related data
 - `KEYSTORE`: Path to the keystore containing identities recognized by the SaaS node
 - `KEYSTORE_ID`: Identity of the keystore that the node will use
